--- conflicted
+++ resolved
@@ -8,24 +8,13 @@
     "strictNullChecks": true,
     "module": "commonjs",
     "moduleResolution": "node",
-<<<<<<< HEAD
-    "target": "es5",
-    "outDir": "./lib",
-    "lib": ["es5"],
-    "types": []
-=======
     "target": "ES5",
     "outDir": "lib",
-    "lib": [
-      "ES5"
-    ],
+    "lib": ["ES5"],
     "types": [],
     "rootDir": "src"
->>>>>>> 7e3fc048
   },
-  "include": [
-    "src/*"
-  ],
+  "include": ["src/*"],
   "references": [
     {
       "path": "../algorithm"
