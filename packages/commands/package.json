{
  "name": "@phosphor/commands",
  "version": "1.6.3",
  "description": "PhosphorJS - Commands",
  "homepage": "https://github.com/phosphorjs/phosphor",
  "bugs": {
    "url": "https://github.com/phosphorjs/phosphor/issues"
  },
  "license": "BSD-3-Clause",
  "author": "S. Chris Colbert <sccolbert@gmail.com>",
  "contributors": [
    "A. Darian <git@darian.af>",
    "Dave Willmer <dave.willmer@gmail.com>",
    "S. Chris Colbert <sccolbert@gmail.com>",
    "Steven Silvester <steven.silvester@gmail.com>"
  ],
  "files": [
    "lib/*.d.ts",
    "lib/*.js"
  ],
  "main": "lib/index.js",
  "types": "lib/index.d.ts",
  "directories": {
    "lib": "lib/"
  },
<<<<<<< HEAD
  "dependencies": {
    "@phosphor/algorithm": "^1.1.2",
    "@phosphor/coreutils": "^1.3.0",
    "@phosphor/disposable": "^1.1.2",
    "@phosphor/domutils": "^1.1.2",
    "@phosphor/keyboard": "^1.1.2",
    "@phosphor/signaling": "^1.2.2"
  },
  "devDependencies": {
    "rimraf": "^2.5.2",
    "typedoc": "^0.7.0",
    "typescript": "~2.4.0"
  },
  "scripts": {
    "build": "tsc",
    "clean": "rimraf lib",
    "docs": "typedoc --options tdoptions.json ."
  },
=======
>>>>>>> 7e3fc048
  "repository": {
    "type": "git",
    "url": "https://github.com/phosphorjs/phosphor.git"
  },
  "scripts": {
    "build": "tsc --build",
    "build:test": "tsc --build tests && cd tests && webpack",
    "clean": "rimraf lib",
    "clean:test": "rimraf tests/build",
    "docs": "typedoc --options tdoptions.json src",
    "test": "npm run test:firefox",
    "test:chrome": "cd tests && karma start --browsers=Chrome",
    "test:firefox": "cd tests && karma start --browsers=Firefox",
    "test:ie": "cd tests && karma start --browsers=IE",
    "watch": "tsc --build --watch"
  },
  "dependencies": {
    "@phosphor/algorithm": "^1.1.3",
    "@phosphor/coreutils": "^1.3.1",
    "@phosphor/disposable": "^1.2.0",
    "@phosphor/domutils": "^1.1.3",
    "@phosphor/keyboard": "^1.1.3",
    "@phosphor/signaling": "^1.2.3"
  },
  "devDependencies": {
    "@types/chai": "^3.4.35",
    "@types/mocha": "^2.2.39",
    "chai": "^3.5.0",
    "es6-promise": "^4.0.5",
    "karma": "^1.5.0",
    "karma-chrome-launcher": "^2.0.0",
    "karma-firefox-launcher": "^1.0.0",
    "karma-ie-launcher": "^1.0.0",
    "karma-mocha": "^1.3.0",
    "karma-mocha-reporter": "^2.2.2",
    "mocha": "^3.2.0",
    "rimraf": "^2.5.2",
    "simulate-event": "^1.4.0",
    "typedoc": "~0.12.0",
    "typescript": "~3.0.3",
    "webpack": "^2.2.1"
  }
}<|MERGE_RESOLUTION|>--- conflicted
+++ resolved
@@ -23,27 +23,6 @@
   "directories": {
     "lib": "lib/"
   },
-<<<<<<< HEAD
-  "dependencies": {
-    "@phosphor/algorithm": "^1.1.2",
-    "@phosphor/coreutils": "^1.3.0",
-    "@phosphor/disposable": "^1.1.2",
-    "@phosphor/domutils": "^1.1.2",
-    "@phosphor/keyboard": "^1.1.2",
-    "@phosphor/signaling": "^1.2.2"
-  },
-  "devDependencies": {
-    "rimraf": "^2.5.2",
-    "typedoc": "^0.7.0",
-    "typescript": "~2.4.0"
-  },
-  "scripts": {
-    "build": "tsc",
-    "clean": "rimraf lib",
-    "docs": "typedoc --options tdoptions.json ."
-  },
-=======
->>>>>>> 7e3fc048
   "repository": {
     "type": "git",
     "url": "https://github.com/phosphorjs/phosphor.git"
