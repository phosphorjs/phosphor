{
  "name": "@phosphor/datastore",
  "version": "0.7.1",
  "description": "PhosphorJS - DataStore",
  "homepage": "https://github.com/phosphorjs/phosphor",
  "bugs": {
    "url": "https://github.com/phosphorjs/phosphor/issues"
  },
  "license": "BSD-3-Clause",
  "author": "S. Chris Colbert <sccolbert@gmail.com>",
  "contributors": [
    "A. Darian <git@darian.af>",
    "S. Chris Colbert <sccolbert@gmail.com>",
    "Steven Silvester <steven.silvester@gmail.com>"
  ],
  "files": [
    "lib/*.d.ts",
    "lib/*.js"
  ],
  "main": "lib/index.js",
  "types": "lib/index.d.ts",
  "directories": {
    "lib": "lib/"
  },
<<<<<<< HEAD
  "dependencies": {
    "@phosphor/algorithm": "^1.1.2",
    "@phosphor/collections": "^1.1.2",
    "@phosphor/coreutils": "^1.3.0",
    "@phosphor/disposable": "^1.1.2",
    "@phosphor/messaging": "^1.2.2",
    "@phosphor/signaling": "^1.2.2"
  },
  "devDependencies": {
    "rimraf": "^2.5.2",
    "typedoc": "~0.12.0",
    "typescript": "~3.0.3"
  },
  "scripts": {
    "build": "tsc",
    "clean": "rimraf lib",
    "docs": "typedoc --options tdoptions.json ."
  },
=======
>>>>>>> 7e3fc048
  "repository": {
    "type": "git",
    "url": "https://github.com/phosphorjs/phosphor.git"
  },
<<<<<<< HEAD
  "author": "S. Chris Colbert <sccolbert@gmail.com>",
  "contributors": [
    "A. Darian <git@darian.af>",
    "S. Chris Colbert <sccolbert@gmail.com>",
    "Steven Silvester <steven.silvester@gmail.com>",
    "Vidar T. Fauske <vidartf@gmail.com>"
  ],
  "license": "BSD-3-Clause",
  "bugs": {
    "url": "https://github.com/phosphorjs/phosphor/issues"
=======
  "scripts": {
    "build": "tsc --build",
    "clean": "rimraf lib",
    "docs": "typedoc --options tdoptions.json src",
    "watch": "tsc --build --watch"
>>>>>>> 7e3fc048
  },
  "dependencies": {
    "@phosphor/signaling": "^1.2.3"
  },
  "devDependencies": {
    "rimraf": "^2.5.2",
    "typedoc": "~0.12.0",
    "typescript": "~3.0.3"
  }
}<|MERGE_RESOLUTION|>--- conflicted
+++ resolved
@@ -11,7 +11,8 @@
   "contributors": [
     "A. Darian <git@darian.af>",
     "S. Chris Colbert <sccolbert@gmail.com>",
-    "Steven Silvester <steven.silvester@gmail.com>"
+    "Steven Silvester <steven.silvester@gmail.com>",
+    "Vidar T. Fauske <vidartf@gmail.com>"
   ],
   "files": [
     "lib/*.d.ts",
@@ -22,52 +23,23 @@
   "directories": {
     "lib": "lib/"
   },
-<<<<<<< HEAD
-  "dependencies": {
-    "@phosphor/algorithm": "^1.1.2",
-    "@phosphor/collections": "^1.1.2",
-    "@phosphor/coreutils": "^1.3.0",
-    "@phosphor/disposable": "^1.1.2",
-    "@phosphor/messaging": "^1.2.2",
-    "@phosphor/signaling": "^1.2.2"
-  },
-  "devDependencies": {
-    "rimraf": "^2.5.2",
-    "typedoc": "~0.12.0",
-    "typescript": "~3.0.3"
-  },
-  "scripts": {
-    "build": "tsc",
-    "clean": "rimraf lib",
-    "docs": "typedoc --options tdoptions.json ."
-  },
-=======
->>>>>>> 7e3fc048
   "repository": {
     "type": "git",
     "url": "https://github.com/phosphorjs/phosphor.git"
   },
-<<<<<<< HEAD
-  "author": "S. Chris Colbert <sccolbert@gmail.com>",
-  "contributors": [
-    "A. Darian <git@darian.af>",
-    "S. Chris Colbert <sccolbert@gmail.com>",
-    "Steven Silvester <steven.silvester@gmail.com>",
-    "Vidar T. Fauske <vidartf@gmail.com>"
-  ],
-  "license": "BSD-3-Clause",
-  "bugs": {
-    "url": "https://github.com/phosphorjs/phosphor/issues"
-=======
   "scripts": {
     "build": "tsc --build",
     "clean": "rimraf lib",
     "docs": "typedoc --options tdoptions.json src",
     "watch": "tsc --build --watch"
->>>>>>> 7e3fc048
   },
   "dependencies": {
-    "@phosphor/signaling": "^1.2.3"
+    "@phosphor/signaling": "^1.2.3",
+    "@phosphor/algorithm": "^1.1.2",
+    "@phosphor/collections": "^1.1.2",
+    "@phosphor/coreutils": "^1.3.0",
+    "@phosphor/disposable": "^1.1.2",
+    "@phosphor/messaging": "^1.2.2"
   },
   "devDependencies": {
     "rimraf": "^2.5.2",
