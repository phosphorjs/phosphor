--- conflicted
+++ resolved
@@ -9,21 +9,12 @@
     "module": "commonjs",
     "moduleResolution": "node",
     "target": "ES5",
-<<<<<<< HEAD
-    "outDir": "./lib",
-    "lib": ["dom", "es5", "es2015.collection", "es2015.promise"],
-=======
     "outDir": "lib",
     "rootDir": "src",
-    "lib": [
-      "ES5"
-    ],
->>>>>>> 7e3fc048
+    "lib": ["dom", "es5", "es2015.collection", "es2015.promise"],
     "types": []
   },
-  "include": [
-    "src/*"
-  ],
+  "include": ["src/*"],
   "references": [
     {
       "path": "../signaling"
